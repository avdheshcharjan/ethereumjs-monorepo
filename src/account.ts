--- conflicted
+++ resolved
@@ -2,11 +2,7 @@
 import * as assert from 'assert'
 import * as secp256k1 from 'secp256k1'
 import * as BN from 'bn.js'
-<<<<<<< HEAD
-import { toBuffer, zeros, bufferToHex, unpad } from './bytes'
-=======
-import { toBuffer, addHexPrefix, zeros, bufferToHex } from './bytes'
->>>>>>> 615d0c68
+import { toBuffer, zeros, bufferToHex } from './bytes'
 import { keccak, keccak256, rlphash } from './hash'
 import { assertIsHexString } from './helpers'
 
